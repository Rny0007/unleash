import FormTemplate from 'component/common/FormTemplate/FormTemplate';
import { useHistory } from 'react-router-dom';
import UserForm from '../UserForm/UserForm';
import useUiConfig from 'hooks/api/getters/useUiConfig/useUiConfig';
import useAdminUsersApi from 'hooks/api/actions/useAdminUsersApi/useAdminUsersApi';
import useToast from 'hooks/useToast';
import useAddUserForm from '../hooks/useAddUserForm';
import ConfirmUserAdded from '../ConfirmUserAdded/ConfirmUserAdded';
import { useState } from 'react';
import { scrollToTop } from '../../../common/util';
<<<<<<< HEAD
import { CreateButton } from 'component/common/CreateButton/CreateButton';
import { ADMIN } from 'component/providers/AccessProvider/permissions';
=======
import PermissionButton from '../../../common/PermissionButton/PermissionButton';
import { ADMIN } from '../../../providers/AccessProvider/permissions';
import { formatUnknownError } from '../../../../utils/format-unknown-error';
>>>>>>> b485a6c9

const CreateUser = () => {
    const { setToastApiError } = useToast();
    const { uiConfig } = useUiConfig();
    const history = useHistory();
    const {
        name,
        setName,
        email,
        setEmail,
        sendEmail,
        setSendEmail,
        rootRole,
        setRootRole,
        getAddUserPayload,
        validateName,
        validateEmail,
        errors,
        clearErrors,
    } = useAddUserForm();
    const [showConfirm, setShowConfirm] = useState(false);
    const [inviteLink, setInviteLink] = useState('');

    const { addUser, userLoading: loading } = useAdminUsersApi();

    const handleSubmit = async (e: Event) => {
        e.preventDefault();
        clearErrors();
        const validName = validateName();
        const validEmail = validateEmail();

        if (validName && validEmail) {
            const payload = getAddUserPayload();
            try {
                await addUser(payload)
                    .then(res => res.json())
                    .then(user => {
                        scrollToTop();
                        setInviteLink(user.inviteLink);
                        setShowConfirm(true);
                    });
            } catch (error: unknown) {
                setToastApiError(formatUnknownError(error));
            }
        }
    };
    const closeConfirm = () => {
        setShowConfirm(false);
        history.push('/admin/user-admin');
    };

    const formatApiCode = () => {
        return `curl --location --request POST '${
            uiConfig.unleashUrl
        }/api/admin/user-admin' \\
--header 'Authorization: INSERT_API_KEY' \\
--header 'Content-Type: application/json' \\
--data-raw '${JSON.stringify(getAddUserPayload(), undefined, 2)}'`;
    };

    const handleCancel = () => {
        history.goBack();
    };

    return (
        <FormTemplate
            loading={loading}
            title="Create Unleash user"
            description="In order to get access to Unleash needs to have an Unleash root role as Admin, Editor or Viewer.
            You can also add the user to projects as member or owner in the specific projects."
            documentationLink="https://docs.getunleash.io/user_guide/user-management"
            formatApiCode={formatApiCode}
        >
            <UserForm
                errors={errors}
                handleSubmit={handleSubmit}
                handleCancel={handleCancel}
                name={name}
                setName={setName}
                email={email}
                setEmail={setEmail}
                sendEmail={sendEmail}
                setSendEmail={setSendEmail}
                rootRole={rootRole}
                setRootRole={setRootRole}
                clearErrors={clearErrors}
            >
                <CreateButton name="user" permission={ADMIN} />
            </UserForm>
            <ConfirmUserAdded
                open={showConfirm}
                closeConfirm={closeConfirm}
                emailSent={sendEmail}
                inviteLink={inviteLink}
            />
        </FormTemplate>
    );
};

export default CreateUser;<|MERGE_RESOLUTION|>--- conflicted
+++ resolved
@@ -8,14 +8,9 @@
 import ConfirmUserAdded from '../ConfirmUserAdded/ConfirmUserAdded';
 import { useState } from 'react';
 import { scrollToTop } from '../../../common/util';
-<<<<<<< HEAD
 import { CreateButton } from 'component/common/CreateButton/CreateButton';
 import { ADMIN } from 'component/providers/AccessProvider/permissions';
-=======
-import PermissionButton from '../../../common/PermissionButton/PermissionButton';
-import { ADMIN } from '../../../providers/AccessProvider/permissions';
 import { formatUnknownError } from '../../../../utils/format-unknown-error';
->>>>>>> b485a6c9
 
 const CreateUser = () => {
     const { setToastApiError } = useToast();
