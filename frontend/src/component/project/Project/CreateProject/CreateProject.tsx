import { Navigate, useNavigate } from 'react-router-dom';
import ProjectForm from '../ProjectForm/ProjectForm';
import useProjectForm, {
    DEFAULT_PROJECT_STICKINESS,
} from '../hooks/useProjectForm';
import { CreateButton } from 'component/common/CreateButton/CreateButton';
import FormTemplate from 'component/common/FormTemplate/FormTemplate';
import { CREATE_PROJECT } from 'component/providers/AccessProvider/permissions';
import useProjectApi from 'hooks/api/actions/useProjectApi/useProjectApi';
import { useAuthUser } from 'hooks/api/getters/useAuth/useAuthUser';
import useUiConfig from 'hooks/api/getters/useUiConfig/useUiConfig';
import useToast from 'hooks/useToast';
import { formatUnknownError } from 'utils/formatUnknownError';
import { GO_BACK } from 'constants/navigate';
import { usePlausibleTracker } from 'hooks/usePlausibleTracker';
import { Button, styled } from '@mui/material';
import { useUiFlag } from 'hooks/useUiFlag';
import { useState } from 'react';

const CREATE_PROJECT_BTN = 'CREATE_PROJECT_BTN';

const StyledButton = styled(Button)(({ theme }) => ({
    marginLeft: theme.spacing(3),
}));

const CreateProject = () => {
    const { setToastData, setToastApiError } = useToast();
    const { refetchUser } = useAuthUser();
    const { uiConfig } = useUiConfig();
    const useNewProjectForm = useUiFlag('newCreateProjectUI');
    const navigate = useNavigate();
    const { trackEvent } = usePlausibleTracker();
    const {
        projectId,
        projectName,
        projectDesc,
        projectMode,
        projectEnvironments,
        projectChangeRequestConfiguration,
        setProjectMode,
        setProjectId,
        setProjectName,
        setProjectDesc,
        setProjectEnvironments,
        updateProjectChangeRequestConfig,
        getCreateProjectPayload,
        clearErrors,
        validateProjectId,
        validateName,
        setProjectStickiness,
        projectStickiness,
        errors,
    } = useProjectForm();

    if (useNewProjectForm) {
        return <Navigate to={`/projects?create=true`} replace />;
    }

    const generalDocumentation =
        'Projects allows you to group feature toggles together in the management UI.';

    const [documentation, setDocumentation] = useState(generalDocumentation);

    const clearDocumentationOverride = () =>
        setDocumentation(generalDocumentation);

<<<<<<< HEAD
    const useNewProjectForm = useUiFlag('newCreateProjectUI');
    const projectPayload = getCreateProjectPayload({
        omitId: useNewProjectForm,
        includeChangeRequestConfig: useNewProjectForm,
    });

=======
>>>>>>> 40e4e355
    const { createProject, loading } = useProjectApi();

    const handleSubmit = async (e: Event) => {
        e.preventDefault();
        clearErrors();
        const validName = validateName();
        const validId = useNewProjectForm || (await validateProjectId());

        if (validName && validId) {
            try {
                const createdProject = await createProject(projectPayload);
                refetchUser();
                navigate(`/projects/${createdProject.id}`, { replace: true });
                setToastData({
                    title: 'Project created',
                    text: 'Now you can add toggles to this project',
                    confetti: true,
                    type: 'success',
                });

                if (projectStickiness !== DEFAULT_PROJECT_STICKINESS) {
                    trackEvent('project_stickiness_set');
                }
                trackEvent('project-mode', {
                    props: { mode: projectMode, action: 'added' },
                });
            } catch (error: unknown) {
                setToastApiError(formatUnknownError(error));
            }
        }
    };

    const formatApiCode = () => {
        return `curl --location --request POST '${uiConfig.unleashUrl}/api/admin/projects' \\
--header 'Authorization: INSERT_API_KEY' \\
--header 'Content-Type: application/json' \\
--data-raw '${JSON.stringify(projectPayload, undefined, 2)}'`;
    };

    const handleCancel = () => {
        navigate(GO_BACK);
    };

    return (
        <FormTemplate
            loading={loading}
            title='Create project'
            description='Projects allows you to group feature toggles together in the management UI.'
            documentationLink='https://docs.getunleash.io/reference/projects'
            documentationLinkLabel='Projects documentation'
            formatApiCode={formatApiCode}
        >
            <ProjectForm
                errors={errors}
                handleSubmit={handleSubmit}
                projectId={projectId}
                setProjectId={setProjectId}
                projectName={projectName}
                projectStickiness={projectStickiness}
                projectMode={projectMode}
                setProjectMode={setProjectMode}
                setProjectStickiness={setProjectStickiness}
                setProjectName={setProjectName}
                projectDesc={projectDesc}
                setProjectDesc={setProjectDesc}
                mode='Create'
                clearErrors={clearErrors}
                validateProjectId={validateProjectId}
            >
                <CreateButton
                    name='project'
                    permission={CREATE_PROJECT}
                    data-testid={CREATE_PROJECT_BTN}
                />
                <StyledButton onClick={handleCancel}>Cancel</StyledButton>
            </ProjectForm>
        </FormTemplate>
    );
};

export default CreateProject;<|MERGE_RESOLUTION|>--- conflicted
+++ resolved
@@ -64,22 +64,17 @@
     const clearDocumentationOverride = () =>
         setDocumentation(generalDocumentation);
 
-<<<<<<< HEAD
-    const useNewProjectForm = useUiFlag('newCreateProjectUI');
     const projectPayload = getCreateProjectPayload({
-        omitId: useNewProjectForm,
-        includeChangeRequestConfig: useNewProjectForm,
+        omitId: false,
+        includeChangeRequestConfig: false,
     });
-
-=======
->>>>>>> 40e4e355
     const { createProject, loading } = useProjectApi();
 
     const handleSubmit = async (e: Event) => {
         e.preventDefault();
         clearErrors();
         const validName = validateName();
-        const validId = useNewProjectForm || (await validateProjectId());
+        const validId = await validateProjectId();
 
         if (validName && validId) {
             try {
