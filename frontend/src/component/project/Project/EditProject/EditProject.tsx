import { useHistory, useParams } from 'react-router-dom';
import ProjectForm from '../ProjectForm/ProjectForm';
import useProjectForm from '../hooks/useProjectForm';
<<<<<<< HEAD
import { UpdateButton } from 'component/common/UpdateButton/UpdateButton';
import FormTemplate from 'component/common/FormTemplate/FormTemplate';
import { UPDATE_PROJECT } from 'component/providers/AccessProvider/permissions';
import useProjectApi from 'hooks/api/actions/useProjectApi/useProjectApi';
import useProject from 'hooks/api/getters/useProject/useProject';
import useUiConfig from 'hooks/api/getters/useUiConfig/useUiConfig';
import useToast from 'hooks/useToast';
=======
import useProject from '../../../../hooks/api/getters/useProject/useProject';
import useUiConfig from '../../../../hooks/api/getters/useUiConfig/useUiConfig';
import useToast from '../../../../hooks/useToast';
import PermissionButton from '../../../common/PermissionButton/PermissionButton';
import { UPDATE_PROJECT } from '../../../providers/AccessProvider/permissions';
import { formatUnknownError } from '../../../../utils/format-unknown-error';
>>>>>>> b485a6c9

const EditProject = () => {
    const { uiConfig } = useUiConfig();
    const { setToastData, setToastApiError } = useToast();
    const { id } = useParams<{ id: string }>();
    const { project } = useProject(id);
    const history = useHistory();
    const {
        projectId,
        projectName,
        projectDesc,
        setProjectId,
        setProjectName,
        setProjectDesc,
        getProjectPayload,
        clearErrors,
        validateIdUniqueness,
        validateName,
        validateProjectId,
        errors,
    } = useProjectForm(id, project.name, project.description);

    const formatApiCode = () => {
        return `curl --location --request PUT '${
            uiConfig.unleashUrl
        }/api/admin/projects/${id}' \\
--header 'Authorization: INSERT_API_KEY' \\
--header 'Content-Type: application/json' \\
--data-raw '${JSON.stringify(getProjectPayload(), undefined, 2)}'`;
    };

    const { refetch } = useProject(id);
    const { editProject, loading } = useProjectApi();

    const handleSubmit = async (e: Event) => {
        e.preventDefault();
        const payload = getProjectPayload();

        const validName = validateName();
        const validId = validateProjectId();

        if (validName && validId) {
            try {
                await editProject(id, payload);
                refetch();
                history.push(`/projects/${id}`);
                setToastData({
                    title: 'Project information updated',
                    type: 'success',
                });
            } catch (error: unknown) {
                setToastApiError(formatUnknownError(error));
            }
        }
    };

    const handleCancel = () => {
        history.goBack();
    };

    return (
        <FormTemplate
            loading={loading}
            title="Edit project"
            description="Projects allows you to group feature toggles together in the management UI."
            documentationLink="https://docs.getunleash.io/user_guide/projects"
            formatApiCode={formatApiCode}
        >
            <ProjectForm
                errors={errors}
                handleSubmit={handleSubmit}
                handleCancel={handleCancel}
                projectId={projectId}
                setProjectId={setProjectId}
                projectName={projectName}
                setProjectName={setProjectName}
                projectDesc={projectDesc}
                setProjectDesc={setProjectDesc}
                mode="Edit"
                clearErrors={clearErrors}
                validateIdUniqueness={validateIdUniqueness}
            >
<<<<<<< HEAD
                <UpdateButton permission={UPDATE_PROJECT} />
=======
                <PermissionButton permission={UPDATE_PROJECT} type="submit">
                    Save
                </PermissionButton>
>>>>>>> b485a6c9
            </ProjectForm>
        </FormTemplate>
    );
};

export default EditProject;<|MERGE_RESOLUTION|>--- conflicted
+++ resolved
@@ -1,7 +1,6 @@
 import { useHistory, useParams } from 'react-router-dom';
 import ProjectForm from '../ProjectForm/ProjectForm';
 import useProjectForm from '../hooks/useProjectForm';
-<<<<<<< HEAD
 import { UpdateButton } from 'component/common/UpdateButton/UpdateButton';
 import FormTemplate from 'component/common/FormTemplate/FormTemplate';
 import { UPDATE_PROJECT } from 'component/providers/AccessProvider/permissions';
@@ -9,14 +8,7 @@
 import useProject from 'hooks/api/getters/useProject/useProject';
 import useUiConfig from 'hooks/api/getters/useUiConfig/useUiConfig';
 import useToast from 'hooks/useToast';
-=======
-import useProject from '../../../../hooks/api/getters/useProject/useProject';
-import useUiConfig from '../../../../hooks/api/getters/useUiConfig/useUiConfig';
-import useToast from '../../../../hooks/useToast';
-import PermissionButton from '../../../common/PermissionButton/PermissionButton';
-import { UPDATE_PROJECT } from '../../../providers/AccessProvider/permissions';
-import { formatUnknownError } from '../../../../utils/format-unknown-error';
->>>>>>> b485a6c9
+import { formatUnknownError } from 'utils/format-unknown-error';
 
 const EditProject = () => {
     const { uiConfig } = useUiConfig();
@@ -99,13 +91,7 @@
                 clearErrors={clearErrors}
                 validateIdUniqueness={validateIdUniqueness}
             >
-<<<<<<< HEAD
                 <UpdateButton permission={UPDATE_PROJECT} />
-=======
-                <PermissionButton permission={UPDATE_PROJECT} type="submit">
-                    Save
-                </PermissionButton>
->>>>>>> b485a6c9
             </ProjectForm>
         </FormTemplate>
     );
