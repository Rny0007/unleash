--- conflicted
+++ resolved
@@ -1,8 +1,4 @@
-<<<<<<< HEAD
-import { styled, SxProps, Theme } from '@mui/material';
-=======
-import { Box, styled, useTheme } from '@mui/material';
->>>>>>> 0b93776d
+import { Box, styled, useTheme, SxProps, Theme } from '@mui/material';
 import { ConditionallyRender } from '../ConditionallyRender/ConditionallyRender';
 
 interface IStrategySeparatorProps {
@@ -33,20 +29,7 @@
     borderRadius: theme.shape.borderRadiusLarge,
 }));
 
-<<<<<<< HEAD
-export const StrategySeparator = ({ text, sx }: IStrategySeparatorProps) => (
-    <StyledContainer sx={sx}>
-        <ConditionallyRender
-            condition={text === 'AND'}
-            show={() => <StyledContent>{text}</StyledContent>}
-            elseShow={() => (
-                <StyledCenteredContent>{text}</StyledCenteredContent>
-            )}
-        />
-    </StyledContainer>
-);
-=======
-export const StrategySeparator = ({ text }: IStrategySeparatorProps) => {
+export const StrategySeparator = ({ text, sx }: IStrategySeparatorProps) => {
     const theme = useTheme();
 
     return (
@@ -55,6 +38,7 @@
                 height: theme.spacing(text === 'AND' ? 1 : 1.5),
                 position: 'relative',
                 width: '100%',
+                ..sx
             }}
         >
             <ConditionallyRender
@@ -66,5 +50,4 @@
             />
         </Box>
     );
-};
->>>>>>> 0b93776d
+};