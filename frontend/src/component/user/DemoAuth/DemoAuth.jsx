--- conflicted
+++ resolved
@@ -23,15 +23,9 @@
         try {
             await emailAuth(authDetails.path, email);
             refetchUser();
-<<<<<<< HEAD
             history.push(redirect);
-        } catch (e) {
-            setToastApiError(e.toString());
-=======
-            history.push(`/`);
         } catch (error) {
             setToastApiError(formatUnknownError(error));
->>>>>>> ab4efe08
         }
     };
 
