--- conflicted
+++ resolved
@@ -7,23 +7,10 @@
 import useToast from 'hooks/useToast';
 import { useEffect } from 'react';
 import { useHistory, useParams } from 'react-router-dom';
-<<<<<<< HEAD
 import { scrollToTop } from '../../common/util';
-import ContextForm from '../ContextForm/ContextForm';
-import useContextForm from '../hooks/useContextForm';
-=======
 import { formatUnknownError } from 'utils/format-unknown-error';
-import useContextsApi from '../../../hooks/api/actions/useContextsApi/useContextsApi';
-import useContext from '../../../hooks/api/getters/useContext/useContext';
-import useUiConfig from '../../../hooks/api/getters/useUiConfig/useUiConfig';
-import useToast from '../../../hooks/useToast';
-import FormTemplate from '../../common/FormTemplate/FormTemplate';
-import PermissionButton from '../../common/PermissionButton/PermissionButton';
-import { scrollToTop } from '../../common/util';
-import { UPDATE_CONTEXT_FIELD } from '../../providers/AccessProvider/permissions';
 import { ContextForm } from '../ContextForm/ContextForm';
 import { useContextForm } from '../hooks/useContextForm';
->>>>>>> b485a6c9
 
 export const EditContext = () => {
     useEffect(() => {
@@ -111,16 +98,7 @@
                 setErrors={setErrors}
                 clearErrors={clearErrors}
             >
-<<<<<<< HEAD
                 <UpdateButton permission={UPDATE_CONTEXT_FIELD} />
-=======
-                <PermissionButton
-                    permission={UPDATE_CONTEXT_FIELD}
-                    type="submit"
-                >
-                    Save
-                </PermissionButton>
->>>>>>> b485a6c9
             </ContextForm>
         </FormTemplate>
     );
