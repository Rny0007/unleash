--- conflicted
+++ resolved
@@ -38,14 +38,9 @@
                         batchMetrics: true,
                         anonymiseEventLog: false,
                         responseTimeWithAppName: true,
-<<<<<<< HEAD
-                        personalAccessTokens: true,
-                        suggestChanges: true,
-=======
                         syncSSOGroups: true,
                         suggestChanges: true,
                         cloneEnvironment: true,
->>>>>>> 95779754
                     },
                 },
                 authentication: {
