--- conflicted
+++ resolved
@@ -7,11 +7,7 @@
 import { parametersSchema } from './parameters-schema';
 import { featureStrategySchema } from './feature-strategy-schema';
 import { clientFeatureSchema } from './client-feature-schema';
-<<<<<<< HEAD
-import { clientVariantSchema } from './client-variant-schema';
-=======
 import { variantSchema } from './variant-schema';
->>>>>>> a7d57506
 
 export const clientFeaturesSchema = {
     $id: '#/components/schemas/clientFeaturesSchema',
@@ -47,7 +43,7 @@
             overrideSchema,
             parametersSchema,
             featureStrategySchema,
-            clientVariantSchema,
+            variantSchema,
         },
     },
 } as const;
