--- conflicted
+++ resolved
@@ -22,8 +22,6 @@
                         weight: 1,
                         weightType: 'b',
                         stickiness: 'c',
-<<<<<<< HEAD
-=======
                         payload: {
                             type: 'a',
                             value: 'b',
@@ -34,7 +32,6 @@
                                 values: ['b'],
                             },
                         ],
->>>>>>> a7d57506
                     },
                 ],
             },
