import { subDays } from 'date-fns';
import { ValidationError } from 'joi';
import slug from 'slug';
import type { IAuditUser, IUser } from '../../types/user';
import type {
    AccessService,
    AccessWithRoles,
} from '../../services/access-service';
import NameExistsError from '../../error/name-exists-error';
import InvalidOperationError from '../../error/invalid-operation-error';
import { nameType } from '../../routes/util';
import { projectSchema } from '../../services/project-schema';
import NotFoundError from '../../error/notfound-error';
import {
    ADMIN_TOKEN_USER,
    type CreateProject,
    DEFAULT_PROJECT,
    type FeatureToggle,
    type IAccountStore,
    type IEnvironmentStore,
    type IEventStore,
    type IFeatureEnvironmentStore,
    type IFeatureNaming,
    type IFeatureToggleStore,
    type IFeatureTypeStore,
    type IFlagResolver,
    type IProject,
    type IProjectApplications,
    type IProjectHealth,
    type IProjectOverview,
    type IProjectRoleUsage,
    type IProjectStore,
    type IProjectUpdate,
    type IProjectWithCount,
    type IUnleashConfig,
    type IUnleashStores,
    MOVE_FEATURE_TOGGLE,
    ProjectAccessAddedEvent,
    ProjectAccessGroupRolesUpdated,
    ProjectAccessUserRolesDeleted,
    ProjectAccessUserRolesUpdated,
    ProjectCreatedEvent,
    ProjectDeletedEvent,
    ProjectGroupAddedEvent,
    ProjectGroupRemovedEvent,
    ProjectGroupUpdateRoleEvent,
    ProjectUpdatedEvent,
    ProjectUserAddedEvent,
    ProjectUserRemovedEvent,
    ProjectUserUpdateRoleEvent,
    RoleName,
    SYSTEM_USER_ID,
    type ProjectCreated,
    type IProjectOwnersReadModel,
} from '../../types';
import type {
    IProjectAccessModel,
    IRoleDescriptor,
    IRoleWithProject,
} from '../../types/stores/access-store';
import type FeatureToggleService from '../feature-toggle/feature-toggle-service';
import IncompatibleProjectError from '../../error/incompatible-project-error';
import ProjectWithoutOwnerError from '../../error/project-without-owner-error';
import { arraysHaveSameItems, randomId } from '../../util';
import type { GroupService } from '../../services/group-service';
import type { IGroupRole } from '../../types/group';
import type { FavoritesService } from '../../services/favorites-service';
import { calculateAverageTimeToProd } from '../feature-toggle/time-to-production/time-to-production';
import type { IProjectStatsStore } from '../../types/stores/project-stats-store-type';
import { uniqueByKey } from '../../util/unique';
import { BadDataError, PermissionError } from '../../error';
import type { ProjectDoraMetricsSchema } from '../../openapi';
import { checkFeatureNamingData } from '../feature-naming-pattern/feature-naming-validation';
import type { IPrivateProjectChecker } from '../private-project/privateProjectCheckerType';
import type EventService from '../events/event-service';
import type {
    IProjectApplicationsSearchParams,
    IProjectEnterpriseSettingsUpdate,
    IProjectInsert,
    IProjectQuery,
} from './project-store-type';

type Days = number;
type Count = number;

type ProjectCreationData = IProjectInsert & {
    changeRequestEnvironments?: ProjectCreated['changeRequestEnvironments'];
};

export interface IProjectStats {
    avgTimeToProdCurrentWindow: Days;
    createdCurrentWindow: Count;
    createdPastWindow: Count;
    archivedCurrentWindow: Count;
    archivedPastWindow: Count;
    projectActivityCurrentWindow: Count;
    projectActivityPastWindow: Count;
    projectMembersAddedCurrentWindow: Count;
}

interface ICalculateStatus {
    projectId: string;
    updates: IProjectStats;
}

function includes(
    list: number[],
    {
        id,
    }: {
        id: number;
    },
): boolean {
    return list.some((l) => l === id);
}

export default class ProjectService {
    private projectStore: IProjectStore;

    private projectOwnersReadModel: IProjectOwnersReadModel;

    private accessService: AccessService;

    private eventStore: IEventStore;

    private featureToggleStore: IFeatureToggleStore;

    private featureEnvironmentStore: IFeatureEnvironmentStore;

    private featureTypeStore: IFeatureTypeStore;

    private environmentStore: IEnvironmentStore;

    private groupService: GroupService;

    private logger: any;

    private featureToggleService: FeatureToggleService;

    private privateProjectChecker: IPrivateProjectChecker;

    private accountStore: IAccountStore;

    private favoritesService: FavoritesService;

    private eventService: EventService;

    private projectStatsStore: IProjectStatsStore;

    private flagResolver: IFlagResolver;

    private isEnterprise: boolean;

    constructor(
        {
            projectStore,
            projectOwnersReadModel,
            eventStore,
            featureToggleStore,
            environmentStore,
            featureEnvironmentStore,
            featureTypeStore,
            accountStore,
            projectStatsStore,
        }: Pick<
            IUnleashStores,
            | 'projectStore'
            | 'projectOwnersReadModel'
            | 'eventStore'
            | 'featureToggleStore'
            | 'environmentStore'
            | 'featureEnvironmentStore'
            | 'accountStore'
            | 'projectStatsStore'
            | 'featureTypeStore'
        >,
        config: IUnleashConfig,
        accessService: AccessService,
        featureToggleService: FeatureToggleService,
        groupService: GroupService,
        favoriteService: FavoritesService,
        eventService: EventService,
        privateProjectChecker: IPrivateProjectChecker,
    ) {
        this.projectStore = projectStore;
        this.projectOwnersReadModel = projectOwnersReadModel;
        this.environmentStore = environmentStore;
        this.featureEnvironmentStore = featureEnvironmentStore;
        this.accessService = accessService;
        this.eventStore = eventStore;
        this.featureToggleStore = featureToggleStore;
        this.featureTypeStore = featureTypeStore;
        this.featureToggleService = featureToggleService;
        this.favoritesService = favoriteService;
        this.privateProjectChecker = privateProjectChecker;
        this.accountStore = accountStore;
        this.groupService = groupService;
        this.eventService = eventService;
        this.projectStatsStore = projectStatsStore;
        this.logger = config.getLogger('services/project-service.js');
        this.flagResolver = config.flagResolver;
        this.isEnterprise = config.isEnterprise;
    }

    async getProjects(
        query?: IProjectQuery,
        userId?: number,
    ): Promise<IProjectWithCount[]> {
        const projects = await this.projectStore.getProjectsWithCounts(
            query,
            userId,
        );

        if (userId) {
            const projectAccess =
                await this.privateProjectChecker.getUserAccessibleProjects(
                    userId,
                );

            if (projectAccess.mode === 'all') {
                return projects;
            } else {
                return projects.filter((project) =>
                    projectAccess.projects.includes(project.id),
                );
            }
        }
        return projects;
    }

    async addOwnersToProjects(
        projects: IProjectWithCount[],
    ): Promise<IProjectWithCount[]> {
        return this.projectOwnersReadModel.addOwners(projects);
    }

    async getProject(id: string): Promise<IProject> {
        return this.projectStore.get(id);
    }

    private validateAndProcessFeatureNamingPattern = (
        featureNaming: IFeatureNaming,
    ): IFeatureNaming => {
        const validationResult = checkFeatureNamingData(featureNaming);

        if (validationResult.state === 'invalid') {
            const [firstReason, ...remainingReasons] =
                validationResult.reasons.map((message) => ({
                    message,
                }));
            throw new BadDataError(
                'The feature naming pattern data you provided was invalid.',
                [firstReason, ...remainingReasons],
            );
        }

        if (featureNaming.pattern && !featureNaming.example) {
            featureNaming.example = null;
        }
        if (featureNaming.pattern && !featureNaming.description) {
            featureNaming.description = null;
        }

        return featureNaming;
    };

    private async validateEnvironmentsExist(environments: string[]) {
        const projectsAndExistence = await Promise.all(
            environments.map(async (env) => [
                env,
                await this.environmentStore.exists(env),
            ]),
        );

        const invalidEnvs = projectsAndExistence
            .filter(([_, exists]) => !exists)
            .map(([env]) => env);

        if (invalidEnvs.length > 0) {
            throw new BadDataError(
                `These environments do not exist: ${invalidEnvs
                    .map((env) => `'${env}'`)
                    .join(', ')}.`,
            );
        }
    }

    async validateProjectEnvironments(environments: string[] | undefined) {
        if (
            this.flagResolver.isEnabled('createProjectWithEnvironmentConfig') &&
            environments
        ) {
            if (environments.length === 0) {
                throw new BadDataError(
                    'A project must always have at least one environment.',
                );
            }

            await this.validateEnvironmentsExist(environments);
        }
    }

    generateProjectId(name: string): string {
        const urlFriendly = slug(name);
<<<<<<< HEAD

        const tail = randomId().slice(-12);

        const id = `${urlFriendly}-${tail}`;

        return id;
    }

    async generateUniqueProjectId(name: string): Promise<string> {
        const id = this.generateProjectId(name);
        if (await this.projectStore.hasProject(id)) {
            return await this.generateUniqueProjectId(name);
        } else {
            return id;
        }
    }

=======
        const tail = randomId().slice(-12);
        const id = `${urlFriendly}-${tail}`;
        return id;
    }

>>>>>>> 02440dfe
    async createProject(
        newProject: CreateProject,
        user: IUser,
        auditUser: IAuditUser,
        enableChangeRequestsForSpecifiedEnvironments: (
            environments: CreateProject['changeRequestEnvironments'],
        ) => Promise<
            ProjectCreated['changeRequestEnvironments']
        > = async () => {
            return [];
        },
    ): Promise<ProjectCreated> {
        const validateData = async (): Promise<ProjectCreationData> => {
            await this.validateProjectEnvironments(newProject.environments);

            if (
                // todo: test edge cases around this
                !newProject.id?.trim() &&
                this.flagResolver.isEnabled(
                    'createProjectWithEnvironmentConfig',
                )
            ) {
                newProject.id = await this.generateProjectId(newProject.name);
                return await projectSchema.validateAsync(newProject);
            } else {
                const validatedData =
                    await projectSchema.validateAsync(newProject);
                await this.validateUniqueId(validatedData.id);
                return validatedData;
            }
        };

        const validatedData = await validateData();
        const data = this.removePropertiesForNonEnterprise(validatedData);

        await this.projectStore.create(data);

        const envsToEnable =
            this.flagResolver.isEnabled('createProjectWithEnvironmentConfig') &&
            newProject.environments?.length
                ? newProject.environments
                : (
                      await this.environmentStore.getAll({
                          enabled: true,
                      })
                  ).map((env) => env.name);

        await Promise.all(
            envsToEnable.map(async (env) => {
                await this.featureEnvironmentStore.connectProject(env, data.id);
            }),
        );

        if (
            this.isEnterprise &&
            this.flagResolver.isEnabled('createProjectWithEnvironmentConfig')
        ) {
            if (newProject.changeRequestEnvironments) {
                await this.validateEnvironmentsExist(
                    newProject.changeRequestEnvironments.map((env) => env.name),
                );
                const changeRequestEnvironments =
                    await enableChangeRequestsForSpecifiedEnvironments(
                        newProject.changeRequestEnvironments,
                    );

                data.changeRequestEnvironments = changeRequestEnvironments;
            } else {
                data.changeRequestEnvironments = [];
            }
        }

        await this.accessService.createDefaultProjectRoles(user, data.id);

        await this.eventService.storeEvent(
            new ProjectCreatedEvent({
                data,
                project: data.id,
                auditUser,
            }),
        );

        return { ...data, environments: envsToEnable };
    }

    async updateProject(
        updatedProject: IProjectUpdate,
        auditUser: IAuditUser,
    ): Promise<void> {
        const preData = await this.projectStore.get(updatedProject.id);

        await this.projectStore.update(updatedProject);

        // updated project contains instructions to update the project but it may not represent a whole project
        const afterData = await this.projectStore.get(updatedProject.id);

        await this.eventService.storeEvent(
            new ProjectUpdatedEvent({
                project: updatedProject.id,
                data: afterData,
                preData,
                auditUser,
            }),
        );
    }

    async updateProjectEnterpriseSettings(
        updatedProject: IProjectEnterpriseSettingsUpdate,
        auditUser: IAuditUser,
    ): Promise<void> {
        const preData = await this.projectStore.get(updatedProject.id);

        if (updatedProject.featureNaming) {
            this.validateAndProcessFeatureNamingPattern(
                updatedProject.featureNaming,
            );
        }

        await this.projectStore.updateProjectEnterpriseSettings(updatedProject);

        await this.eventService.storeEvent(
            new ProjectUpdatedEvent({
                project: updatedProject.id,
                data: { ...preData, ...updatedProject },
                preData,
                auditUser,
            }),
        );
    }

    async checkProjectsCompatibility(
        feature: FeatureToggle,
        newProjectId: string,
    ): Promise<boolean> {
        const featureEnvs = await this.featureEnvironmentStore.getAll({
            feature_name: feature.name,
        });
        const newEnvs =
            await this.projectStore.getEnvironmentsForProject(newProjectId);
        return arraysHaveSameItems(
            featureEnvs.map((env) => env.environment),
            newEnvs.map((projectEnv) => projectEnv.environment),
        );
    }

    async addEnvironmentToProject(
        project: string,
        environment: string,
    ): Promise<void> {
        await this.projectStore.addEnvironmentToProject(project, environment);
    }

    async changeProject(
        newProjectId: string,
        featureName: string,
        user: IUser,
        currentProjectId: string,
        auditUser: IAuditUser,
    ): Promise<any> {
        const feature = await this.featureToggleStore.get(featureName);

        if (feature.project !== currentProjectId) {
            throw new PermissionError(MOVE_FEATURE_TOGGLE);
        }
        const project = await this.getProject(newProjectId);

        if (!project) {
            throw new NotFoundError(`Project ${newProjectId} not found`);
        }

        const authorized = await this.accessService.hasPermission(
            user,
            MOVE_FEATURE_TOGGLE,
            newProjectId,
        );

        if (!authorized) {
            throw new PermissionError(MOVE_FEATURE_TOGGLE);
        }

        const isCompatibleWithTargetProject =
            await this.checkProjectsCompatibility(feature, newProjectId);
        if (!isCompatibleWithTargetProject) {
            throw new IncompatibleProjectError(newProjectId);
        }
        const updatedFeature = await this.featureToggleService.changeProject(
            featureName,
            newProjectId,
            auditUser,
        );
        await this.featureToggleService.updateFeatureStrategyProject(
            featureName,
            newProjectId,
        );

        return updatedFeature;
    }

    async deleteProject(
        id: string,
        user: IUser,
        auditUser: IAuditUser,
    ): Promise<void> {
        if (id === DEFAULT_PROJECT) {
            throw new InvalidOperationError(
                'You can not delete the default project!',
            );
        }

        const toggles = await this.featureToggleStore.getAll({
            project: id,
            archived: false,
        });

        if (toggles.length > 0) {
            throw new InvalidOperationError(
                'You can not delete a project with active feature toggles',
            );
        }

        const archivedToggles = await this.featureToggleStore.getAll({
            project: id,
            archived: true,
        });

        this.featureToggleService.deleteFeatures(
            archivedToggles.map((toggle) => toggle.name),
            id,
            auditUser,
        );

        await this.projectStore.delete(id);

        await this.eventService.storeEvent(
            new ProjectDeletedEvent({
                project: id,
                auditUser,
            }),
        );

        await this.accessService.removeDefaultProjectRoles(user, id);
    }

    async validateId(id: string): Promise<boolean> {
        await nameType.validateAsync(id);
        await this.validateUniqueId(id);
        return true;
    }

    async validateUniqueId(id: string): Promise<void> {
        const exists = await this.projectStore.hasProject(id);
        if (exists) {
            throw new NameExistsError('A project with this id already exists.');
        }
    }

    // RBAC methods
    async getAccessToProject(projectId: string): Promise<AccessWithRoles> {
        return this.accessService.getProjectRoleAccess(projectId);
    }

    /**
     * @deprecated see addAccess instead.
     */
    async addUser(
        projectId: string,
        roleId: number,
        userId: number,
        auditUser: IAuditUser,
    ): Promise<void> {
        const { roles, users } =
            await this.accessService.getProjectRoleAccess(projectId);
        const user = await this.accountStore.get(userId);

        const role = roles.find((r) => r.id === roleId);
        if (!role) {
            throw new NotFoundError(
                `Could not find roleId=${roleId} on project=${projectId}`,
            );
        }

        const alreadyHasAccess = users.some((u) => u.id === userId);
        if (alreadyHasAccess) {
            throw new Error(`User already has access to project=${projectId}`);
        }

        await this.accessService.addUserToRole(userId, role.id, projectId);

        await this.eventService.storeEvent(
            new ProjectUserAddedEvent({
                project: projectId,
                auditUser,
                data: {
                    roleId,
                    userId,
                    roleName: role.name,
                    email: user.email,
                },
            }),
        );
    }

    /**
     * @deprecated use removeUserAccess
     */
    async removeUser(
        projectId: string,
        roleId: number,
        userId: number,
        auditUser: IAuditUser,
    ): Promise<void> {
        const role = await this.findProjectRole(projectId, roleId);

        await this.validateAtLeastOneOwner(projectId, role);

        await this.accessService.removeUserFromRole(userId, role.id, projectId);

        const user = await this.accountStore.get(userId);

        await this.eventService.storeEvent(
            new ProjectUserRemovedEvent({
                project: projectId,
                auditUser,
                preData: {
                    roleId,
                    userId,
                    roleName: role.name,
                    email: user.email,
                },
            }),
        );
    }

    async removeUserAccess(
        projectId: string,
        userId: number,
        auditUser: IAuditUser,
    ): Promise<void> {
        const existingRoles = await this.accessService.getProjectRolesForUser(
            projectId,
            userId,
        );

        const ownerRole = await this.accessService.getRoleByName(
            RoleName.OWNER,
        );

        if (existingRoles.includes(ownerRole.id)) {
            await this.validateAtLeastOneOwner(projectId, ownerRole);
        }

        await this.accessService.removeUserAccess(projectId, userId);

        await this.eventService.storeEvent(
            new ProjectAccessUserRolesDeleted({
                project: projectId,
                auditUser,
                preData: {
                    roles: existingRoles,
                    userId,
                },
            }),
        );
    }

    async removeGroupAccess(
        projectId: string,
        groupId: number,
        auditUser: IAuditUser,
    ): Promise<void> {
        const existingRoles = await this.accessService.getProjectRolesForGroup(
            projectId,
            groupId,
        );

        const ownerRole = await this.accessService.getRoleByName(
            RoleName.OWNER,
        );

        if (existingRoles.includes(ownerRole.id)) {
            await this.validateAtLeastOneOwner(projectId, ownerRole);
        }

        await this.accessService.removeGroupAccess(projectId, groupId);

        await this.eventService.storeEvent(
            new ProjectAccessUserRolesDeleted({
                project: projectId,
                auditUser,
                preData: {
                    roles: existingRoles,
                    groupId,
                },
            }),
        );
    }

    async addGroup(
        projectId: string,
        roleId: number,
        groupId: number,
        auditUser: IAuditUser,
    ): Promise<void> {
        const role = await this.accessService.getRole(roleId);
        const group = await this.groupService.getGroup(groupId);
        const project = await this.getProject(projectId);
        if (group.id == null)
            throw new ValidationError(
                'Unexpected empty group id',
                [],
                undefined,
            );

        await this.accessService.addGroupToRole(
            group.id,
            role.id,
            auditUser.username,
            project.id,
        );

        await this.eventService.storeEvent(
            new ProjectGroupAddedEvent({
                project: project.id,
                auditUser,
                data: {
                    groupId: group.id,
                    projectId: project.id,
                    roleName: role.name,
                },
            }),
        );
    }

    /**
     * @deprecated use removeGroupAccess
     */
    async removeGroup(
        projectId: string,
        roleId: number,
        groupId: number,
        auditUser: IAuditUser,
    ): Promise<void> {
        const group = await this.groupService.getGroup(groupId);
        const role = await this.accessService.getRole(roleId);
        const project = await this.getProject(projectId);
        if (group.id == null)
            throw new ValidationError(
                'Unexpected empty group id',
                [],
                undefined,
            );

        await this.validateAtLeastOneOwner(projectId, role);

        await this.accessService.removeGroupFromRole(
            group.id,
            role.id,
            project.id,
        );

        await this.eventService.storeEvent(
            new ProjectGroupRemovedEvent({
                project: projectId,
                auditUser,
                preData: {
                    groupId: group.id,
                    projectId: project.id,
                    roleName: role.name,
                },
            }),
        );
    }

    async addRoleAccess(
        projectId: string,
        roleId: number,
        usersAndGroups: IProjectAccessModel,
        auditUser: IAuditUser,
    ): Promise<void> {
        await this.accessService.addRoleAccessToProject(
            usersAndGroups.users,
            usersAndGroups.groups,
            projectId,
            roleId,
            auditUser,
        );

        await this.eventService.storeEvent(
            new ProjectAccessAddedEvent({
                project: projectId,
                auditUser,
                data: {
                    roles: {
                        roleId,
                        groupIds: usersAndGroups.groups.map(({ id }) => id),
                        userIds: usersAndGroups.users.map(({ id }) => id),
                    },
                },
            }),
        );
    }

    private isAdmin(userId: number, roles: IRoleWithProject[]): boolean {
        return (
            userId === SYSTEM_USER_ID ||
            userId === ADMIN_TOKEN_USER.id ||
            roles.some((r) => r.name === RoleName.ADMIN)
        );
    }

    private isProjectOwner(
        roles: IRoleWithProject[],
        project: string,
    ): boolean {
        return roles.some(
            (r) => r.project === project && r.name === RoleName.OWNER,
        );
    }

    private async isAllowedToAddAccess(
        userAddingAccess: number,
        projectId: string,
        rolesBeingAdded: number[],
    ): Promise<boolean> {
        const userRoles = await this.accessService.getAllProjectRolesForUser(
            userAddingAccess,
            projectId,
        );
        if (
            this.isAdmin(userAddingAccess, userRoles) ||
            this.isProjectOwner(userRoles, projectId)
        ) {
            return true;
        }
        return rolesBeingAdded.every((roleId) =>
            userRoles.some((userRole) => userRole.id === roleId),
        );
    }

    async addAccess(
        projectId: string,
        roles: number[],
        groups: number[],
        users: number[],
        auditUser: IAuditUser,
    ): Promise<void> {
        if (await this.isAllowedToAddAccess(auditUser.id, projectId, roles)) {
            await this.accessService.addAccessToProject(
                roles,
                groups,
                users,
                projectId,
                auditUser.username,
            );

            await this.eventService.storeEvent(
                new ProjectAccessAddedEvent({
                    project: projectId,
                    auditUser,
                    data: {
                        roles: roles.map((roleId) => {
                            return {
                                roleId,
                                groupIds: groups,
                                userIds: users,
                            };
                        }),
                    },
                }),
            );
        } else {
            throw new InvalidOperationError(
                'User tried to grant role they did not have access to',
            );
        }
    }

    async setRolesForUser(
        projectId: string,
        userId: number,
        newRoles: number[],
        auditUser: IAuditUser,
    ): Promise<void> {
        const currentRoles = await this.accessService.getProjectRolesForUser(
            projectId,
            userId,
        );
        const ownerRole = await this.accessService.getRoleByName(
            RoleName.OWNER,
        );

        const hasOwnerRole = includes(currentRoles, ownerRole);
        const isRemovingOwnerRole = !includes(newRoles, ownerRole);
        if (hasOwnerRole && isRemovingOwnerRole) {
            await this.validateAtLeastOneOwner(projectId, ownerRole);
        }
        const isAllowedToAssignRoles = await this.isAllowedToAddAccess(
            auditUser.id,
            projectId,
            newRoles,
        );
        if (isAllowedToAssignRoles) {
            await this.accessService.setProjectRolesForUser(
                projectId,
                userId,
                newRoles,
            );
            await this.eventService.storeEvent(
                new ProjectAccessUserRolesUpdated({
                    project: projectId,
                    auditUser,
                    data: {
                        roles: newRoles,
                        userId,
                    },
                    preData: {
                        roles: currentRoles,
                        userId,
                    },
                }),
            );
        } else {
            throw new InvalidOperationError(
                'User tried to assign a role they did not have access to',
            );
        }
    }

    async setRolesForGroup(
        projectId: string,
        groupId: number,
        newRoles: number[],
        auditUser: IAuditUser,
    ): Promise<void> {
        const currentRoles = await this.accessService.getProjectRolesForGroup(
            projectId,
            groupId,
        );

        const ownerRole = await this.accessService.getRoleByName(
            RoleName.OWNER,
        );
        const hasOwnerRole = includes(currentRoles, ownerRole);
        const isRemovingOwnerRole = !includes(newRoles, ownerRole);
        if (hasOwnerRole && isRemovingOwnerRole) {
            await this.validateAtLeastOneOwner(projectId, ownerRole);
        }
        const isAllowedToAssignRoles = await this.isAllowedToAddAccess(
            auditUser.id,
            projectId,
            newRoles,
        );
        if (isAllowedToAssignRoles) {
            await this.accessService.setProjectRolesForGroup(
                projectId,
                groupId,
                newRoles,
                auditUser.username,
            );
            await this.eventService.storeEvent(
                new ProjectAccessGroupRolesUpdated({
                    project: projectId,
                    auditUser,
                    data: {
                        roles: newRoles,
                        groupId,
                    },
                    preData: {
                        roles: currentRoles,
                        groupId,
                    },
                }),
            );
        } else {
            throw new InvalidOperationError(
                'User tried to assign a role they did not have access to',
            );
        }
    }

    async findProjectGroupRole(
        projectId: string,
        roleId: number,
    ): Promise<IGroupRole> {
        const roles = await this.groupService.getRolesForProject(projectId);
        const role = roles.find((r) => r.roleId === roleId);
        if (!role) {
            throw new NotFoundError(
                `Couldn't find roleId=${roleId} on project=${projectId}`,
            );
        }
        return role;
    }

    async findProjectRole(
        projectId: string,
        roleId: number,
    ): Promise<IRoleDescriptor> {
        const roles = await this.accessService.getRolesForProject(projectId);
        const role = roles.find((r) => r.id === roleId);
        if (!role) {
            throw new NotFoundError(
                `Couldn't find roleId=${roleId} on project=${projectId}`,
            );
        }
        return role;
    }

    async validateAtLeastOneOwner(
        projectId: string,
        currentRole: IRoleDescriptor,
    ): Promise<void> {
        if (currentRole.name === RoleName.OWNER) {
            const users = await this.accessService.getProjectUsersForRole(
                currentRole.id,
                projectId,
            );
            const groups = await this.groupService.getProjectGroups(projectId);
            const roleGroups = groups.filter(
                (g) => g.roleId === currentRole.id,
            );
            if (users.length + roleGroups.length < 2) {
                throw new ProjectWithoutOwnerError();
            }
        }
    }

    /** @deprecated use projectInsightsService instead */
    async getDoraMetrics(projectId: string): Promise<ProjectDoraMetricsSchema> {
        const activeFeatureToggles = (
            await this.featureToggleStore.getAll({ project: projectId })
        ).map((feature) => feature.name);

        const archivedFeatureToggles = (
            await this.featureToggleStore.getAll({
                project: projectId,
                archived: true,
            })
        ).map((feature) => feature.name);

        const featureToggleNames = [
            ...activeFeatureToggles,
            ...archivedFeatureToggles,
        ];

        const projectAverage = calculateAverageTimeToProd(
            await this.projectStatsStore.getTimeToProdDates(projectId),
        );

        const toggleAverage =
            await this.projectStatsStore.getTimeToProdDatesForFeatureToggles(
                projectId,
                featureToggleNames,
            );

        return {
            features: toggleAverage,
            projectAverage: projectAverage,
        };
    }

    async getApplications(
        searchParams: IProjectApplicationsSearchParams,
    ): Promise<IProjectApplications> {
        const applications =
            await this.projectStore.getApplicationsByProject(searchParams);
        return applications;
    }

    async changeRole(
        projectId: string,
        roleId: number,
        userId: number,
        auditUser: IAuditUser,
    ): Promise<void> {
        const usersWithRoles = await this.getAccessToProject(projectId);
        const user = usersWithRoles.users.find((u) => u.id === userId);
        if (!user)
            throw new ValidationError('Unexpected empty user', [], undefined);

        const currentRole = usersWithRoles.roles.find(
            (r) => r.id === user.roleId,
        );
        if (!currentRole)
            throw new ValidationError(
                'Unexpected empty current role',
                [],
                undefined,
            );

        if (currentRole.id === roleId) {
            // Nothing to do....
            return;
        }
        await this.validateAtLeastOneOwner(projectId, currentRole);

        await this.accessService.updateUserProjectRole(
            userId,
            roleId,
            projectId,
        );
        const role = await this.findProjectRole(projectId, roleId);

        await this.eventService.storeEvent(
            new ProjectUserUpdateRoleEvent({
                project: projectId,
                auditUser,
                preData: {
                    userId,
                    roleId: currentRole.id,
                    roleName: currentRole.name,
                    email: user.email,
                },
                data: {
                    userId,
                    roleId,
                    roleName: role.name,
                    email: user.email,
                },
            }),
        );
    }

    async changeGroupRole(
        projectId: string,
        roleId: number,
        userId: number,
        auditUser: IAuditUser,
    ): Promise<void> {
        const usersWithRoles = await this.getAccessToProject(projectId);
        const user = usersWithRoles.groups.find((u) => u.id === userId);
        if (!user)
            throw new ValidationError('Unexpected empty user', [], undefined);
        const currentRole = usersWithRoles.roles.find(
            (r) => r.id === user.roleId,
        );
        if (!currentRole)
            throw new ValidationError(
                'Unexpected empty current role',
                [],
                undefined,
            );

        if (currentRole.id === roleId) {
            // Nothing to do....
            return;
        }
        await this.validateAtLeastOneOwner(projectId, currentRole);

        await this.accessService.updateGroupProjectRole(
            userId,
            roleId,
            projectId,
        );
        const role = await this.findProjectGroupRole(projectId, roleId);

        await this.eventService.storeEvent(
            new ProjectGroupUpdateRoleEvent({
                project: projectId,
                auditUser,
                preData: {
                    userId,
                    roleId: currentRole.id,
                    roleName: currentRole.name,
                },
                data: {
                    userId,
                    roleId,
                    roleName: role.name,
                },
            }),
        );
    }

    async getMembers(projectId: string): Promise<number> {
        return this.projectStore.getMembersCountByProject(projectId);
    }

    async getProjectUsers(
        projectId: string,
    ): Promise<Array<Pick<IUser, 'id' | 'email' | 'username'>>> {
        const { groups, users } =
            await this.accessService.getProjectRoleAccess(projectId);
        const actualUsers = users.map((user) => ({
            id: user.id,
            email: user.email,
            username: user.username,
        }));
        const actualGroupUsers = groups
            .flatMap((group) => group.users)
            .map((user) => user.user)
            .map((user) => ({
                id: user.id,
                email: user.email,
                username: user.username,
            }));
        return uniqueByKey([...actualUsers, ...actualGroupUsers], 'id');
    }

    async isProjectUser(userId: number, projectId: string): Promise<boolean> {
        const users = await this.getProjectUsers(projectId);
        return Boolean(users.find((user) => user.id === userId));
    }

    async getProjectsByUser(userId: number): Promise<string[]> {
        return this.projectStore.getProjectsByUser(userId);
    }

    async getProjectRoleUsage(roleId: number): Promise<IProjectRoleUsage[]> {
        return this.accessService.getProjectRoleUsage(roleId);
    }

    async statusJob(): Promise<void> {
        const projects = await this.projectStore.getAll();

        const statusUpdates = await Promise.all(
            projects.map((project) => this.getStatusUpdates(project.id)),
        );

        await Promise.all(
            statusUpdates.map((statusUpdate) => {
                return this.projectStatsStore.updateProjectStats(
                    statusUpdate.projectId,
                    statusUpdate.updates,
                );
            }),
        );
    }

    async getStatusUpdates(projectId: string): Promise<ICalculateStatus> {
        const dateMinusThirtyDays = subDays(new Date(), 30).toISOString();
        const dateMinusSixtyDays = subDays(new Date(), 60).toISOString();

        const [
            createdCurrentWindow,
            createdPastWindow,
            archivedCurrentWindow,
            archivedPastWindow,
        ] = await Promise.all([
            await this.featureToggleStore.countByDate({
                project: projectId,
                dateAccessor: 'created_at',
                date: dateMinusThirtyDays,
            }),
            await this.featureToggleStore.countByDate({
                project: projectId,
                dateAccessor: 'created_at',
                range: [dateMinusSixtyDays, dateMinusThirtyDays],
            }),
            await this.featureToggleStore.countByDate({
                project: projectId,
                archived: true,
                dateAccessor: 'archived_at',
                date: dateMinusThirtyDays,
            }),
            await this.featureToggleStore.countByDate({
                project: projectId,
                archived: true,
                dateAccessor: 'archived_at',
                range: [dateMinusSixtyDays, dateMinusThirtyDays],
            }),
        ]);

        const [projectActivityCurrentWindow, projectActivityPastWindow] =
            await Promise.all([
                this.eventStore.queryCount([
                    {
                        op: 'where',
                        parameters: { project: projectId },
                    },
                    {
                        op: 'beforeDate',
                        parameters: {
                            dateAccessor: 'created_at',
                            date: dateMinusThirtyDays,
                        },
                    },
                ]),
                this.eventStore.queryCount([
                    {
                        op: 'where',
                        parameters: { project: projectId },
                    },
                    {
                        op: 'betweenDate',
                        parameters: {
                            dateAccessor: 'created_at',
                            range: [dateMinusSixtyDays, dateMinusThirtyDays],
                        },
                    },
                ]),
            ]);

        const avgTimeToProdCurrentWindow = calculateAverageTimeToProd(
            await this.projectStatsStore.getTimeToProdDates(projectId),
        );

        const projectMembersAddedCurrentWindow =
            await this.projectStore.getMembersCountByProjectAfterDate(
                projectId,
                dateMinusThirtyDays,
            );

        return {
            projectId,
            updates: {
                avgTimeToProdCurrentWindow,
                createdCurrentWindow,
                createdPastWindow,
                archivedCurrentWindow,
                archivedPastWindow,
                projectActivityCurrentWindow,
                projectActivityPastWindow,
                projectMembersAddedCurrentWindow,
            },
        };
    }

    async getProjectHealth(
        projectId: string,
        archived: boolean = false,
        userId?: number,
    ): Promise<IProjectHealth> {
        const [
            project,
            environments,
            features,
            members,
            favorite,
            projectStats,
        ] = await Promise.all([
            this.projectStore.get(projectId),
            this.projectStore.getEnvironmentsForProject(projectId),
            this.featureToggleService.getFeatureOverview({
                projectId,
                archived,
                userId,
            }),
            this.projectStore.getMembersCountByProject(projectId),
            userId
                ? this.favoritesService.isFavoriteProject({
                      project: projectId,
                      userId,
                  })
                : Promise.resolve(false),
            this.projectStatsStore.getProjectStats(projectId),
        ]);

        return {
            stats: projectStats,
            name: project.name,
            description: project.description!,
            mode: project.mode,
            featureLimit: project.featureLimit,
            featureNaming: project.featureNaming,
            defaultStickiness: project.defaultStickiness,
            health: project.health || 0,
            favorite: favorite,
            updatedAt: project.updatedAt,
            createdAt: project.createdAt,
            environments,
            features: features,
            members,
            version: 1,
        };
    }

    async getProjectOverview(
        projectId: string,
        archived: boolean = false,
        userId?: number,
    ): Promise<IProjectOverview> {
        const [
            project,
            environments,
            featureTypeCounts,
            members,
            favorite,
            projectStats,
        ] = await Promise.all([
            this.projectStore.get(projectId),
            this.projectStore.getEnvironmentsForProject(projectId),
            this.featureToggleService.getFeatureTypeCounts({
                projectId,
                archived,
                userId,
            }),
            this.projectStore.getMembersCountByProject(projectId),
            userId
                ? this.favoritesService.isFavoriteProject({
                      project: projectId,
                      userId,
                  })
                : Promise.resolve(false),
            this.projectStatsStore.getProjectStats(projectId),
        ]);

        return {
            stats: projectStats,
            name: project.name,
            description: project.description!,
            mode: project.mode,
            featureLimit: project.featureLimit,
            featureNaming: project.featureNaming,
            defaultStickiness: project.defaultStickiness,
            health: project.health || 0,
            favorite: favorite,
            updatedAt: project.updatedAt,
            createdAt: project.createdAt,
            environments,
            featureTypeCounts,
            members,
            version: 1,
        };
    }

    removePropertiesForNonEnterprise(
        data: ProjectCreationData,
    ): ProjectCreationData {
        if (this.isEnterprise) {
            return data;
        }
        const { mode, changeRequestEnvironments, ...proData } = data;
        return proData;
    }
}<|MERGE_RESOLUTION|>--- conflicted
+++ resolved
@@ -302,12 +302,8 @@
 
     generateProjectId(name: string): string {
         const urlFriendly = slug(name);
-<<<<<<< HEAD
-
         const tail = randomId().slice(-12);
-
         const id = `${urlFriendly}-${tail}`;
-
         return id;
     }
 
@@ -320,13 +316,6 @@
         }
     }
 
-=======
-        const tail = randomId().slice(-12);
-        const id = `${urlFriendly}-${tail}`;
-        return id;
-    }
-
->>>>>>> 02440dfe
     async createProject(
         newProject: CreateProject,
         user: IUser,
